--- conflicted
+++ resolved
@@ -17,11 +17,7 @@
 base32 = "0.4.0"
 base64 = "0.12.3"
 byteorder = "1.3.2"
-<<<<<<< HEAD
-garcon = { git = "https://github.com/hansl/rs-delay", features = ["async"] }
-=======
 garcon = { version = "0.2.2", features = [ "async" ] }
->>>>>>> 6f631120
 hex = "0.4.0"
 http = "0.2.3"
 ic-types = { path = "../ic-types", version = "0.1", features = [ "serde" ] }
