[package]
name = "icx"
version = "0.1.0"
authors = ["DFINITY Stiftung <sdk@dfinity.org>"]
edition = "2018"
description = "CLI tool to call canisters on the Internet Computer."
homepage = "https://docs.rs/icx"
documentation = "https://docs.rs/icx"
license = "Apache-2.0"
readme = "README.md"
categories = ["command-line-interface", "web-programming::http-client"]
keywords = ["internet-computer", "agent", "icp", "dfinity", "call"]
include = ["src", "Cargo.toml", "../LICENSE", "README.md"]

[[bin]]
name = "icx"
path = "src/main.rs"

[dependencies]
candid = "0.6.17"
clap = "3.0.0-beta.1"
garcon = { git = "https://github.com/hansl/rs-delay", features = ["async"] }
hex = "0.4.2"
humantime = "2.0.1"
<<<<<<< HEAD
ic-agent = { path = "../ic-agent", version = "0.2" }
ic-types = { path = "../ic-types", version = "0.1" }
=======
ic-agent = { path = "../ic-agent", version = "0.3" }
ic-types = { path = "../ic-types", version = "0.1.2" }
ic-utils = { path = "../ic-utils", version = "0.2" }
>>>>>>> b2f9a039
pem = "0.8.1"
ring = "0.16.11"
serde = "1.0.115"
serde_json = "1.0.57"
tokio = { version = "1.2.0", features = ["full"] }
thiserror = "1.0.24"<|MERGE_RESOLUTION|>--- conflicted
+++ resolved
@@ -22,14 +22,9 @@
 garcon = { git = "https://github.com/hansl/rs-delay", features = ["async"] }
 hex = "0.4.2"
 humantime = "2.0.1"
-<<<<<<< HEAD
-ic-agent = { path = "../ic-agent", version = "0.2" }
-ic-types = { path = "../ic-types", version = "0.1" }
-=======
 ic-agent = { path = "../ic-agent", version = "0.3" }
 ic-types = { path = "../ic-types", version = "0.1.2" }
 ic-utils = { path = "../ic-utils", version = "0.2" }
->>>>>>> b2f9a039
 pem = "0.8.1"
 ring = "0.16.11"
 serde = "1.0.115"
