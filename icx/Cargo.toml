--- conflicted
+++ resolved
@@ -19,11 +19,7 @@
 [dependencies]
 candid = "0.6.17"
 clap = "3.0.0-beta.1"
-<<<<<<< HEAD
-garcon = { git = "https://github.com/hansl/rs-delay", features = ["async"] }
-=======
 garcon = { version = "0.2.2", features = [ "async" ] }
->>>>>>> 6f631120
 hex = "0.4.2"
 humantime = "2.0.1"
 ic-agent = { path = "../ic-agent", version = "0.3" }
