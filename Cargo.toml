--- conflicted
+++ resolved
@@ -5,12 +5,8 @@
     "ic-types/",
     "ic-utils/",
     "icx/",
-<<<<<<< HEAD
     "icx-asset/",
-    "icx-http-server/",
-=======
     "icx-proxy/",
->>>>>>> b2f9a039
     "ref-tests/",
 ]
 
